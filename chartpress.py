#!/usr/bin/env python3
"""
Automate building and publishing helm charts and associated images.

This is used as part of the JupyterHub and Binder projects.
"""

import argparse
from collections.abc import MutableMapping
from functools import lru_cache, partial
import os
import pipes
import shutil
import subprocess
from tempfile import TemporaryDirectory

import docker
from ruamel.yaml import YAML
from ruamel.yaml.scalarstring import SingleQuotedScalarString

__version__ = '0.3.2.dev'

# name of the environment variable with GitHub token
GITHUB_TOKEN_KEY = 'GITHUB_TOKEN'

# name of possible repository keys used in image value
IMAGE_REPOSITORY_KEYS = {'name', 'repository'}

# use safe roundtrip yaml loader
yaml = YAML(typ='rt')
yaml.indent(mapping=2, offset=2, sequence=4)


def run_cmd(call, cmd, *, echo=True, **kwargs):
    """Run a command and echo it first"""
    if echo:
        print('$> ' + ' '.join(map(pipes.quote, cmd)))
    return call(cmd, **kwargs)


check_call = partial(run_cmd, subprocess.check_call)
check_output = partial(run_cmd, subprocess.check_output)


def git_remote(git_repo):
    """Return the URL for remote git repository.

    Depending on the system setup it returns ssh or https remote.
    """
    github_token = os.getenv(GITHUB_TOKEN_KEY)
    if github_token:
        return 'https://{0}@github.com/{1}'.format(
            github_token, git_repo)
    return 'git@github.com:{0}'.format(git_repo)


def last_modified_commit(*paths, **kwargs):
    """Get the last commit to modify the given paths"""
    return check_output([
        'git',
        'log',
        '-n', '1',
        '--pretty=format:%h',
        '--',
        *paths
    ], **kwargs).decode('utf-8')


def last_modified_date(*paths, **kwargs):
    """Return the last modified date (as a string) for the given paths"""
    return check_output([
        'git',
        'log',
        '-n', '1',
        '--pretty=format:%cd',
        '--date=iso',
        '--',
        *paths
    ], **kwargs).decode('utf-8')


def path_touched(*paths, commit_range):
    """Return whether the given paths have been changed in the commit range

    Used to determine if a build is necessary

    Args:
    *paths (str):
        paths to check for changes
    commit_range (str):
        range of commits to check if paths have changed
    """
    return check_output([
        'git', 'diff', '--name-only', commit_range, '--', *paths
    ]).decode('utf-8').strip() != ''


def render_build_args(options, ns):
    """Get docker build args dict, rendering any templated args.

    Args:
    options (dict):
        The dictionary for a given image from chartpress.yaml.
        Fields in `options['buildArgs']` will be rendered and returned,
        if defined.
    ns (dict): the namespace used when rendering templated arguments
    """
    build_args = options.get('buildArgs', {})
    for key, value in build_args.items():
        build_args[key] = value.format(**ns)
    return build_args


def build_image(image_path, image_name, build_args=None, dockerfile_path=None):
    """Build an image

    Args:
    image_path (str): the path to the image directory
    image_name (str): image 'name:tag' to build
    build_args (dict, optional): dict of docker build arguments
    dockerfile_path (str, optional):
        path to dockerfile relative to image_path
        if not `image_path/Dockerfile`.
    """
    cmd = ['docker', 'build', '-t', image_name, image_path]
    if dockerfile_path:
        cmd.extend(['-f', dockerfile_path])

    for k, v in (build_args or {}).items():
        cmd += ['--build-arg', '{}={}'.format(k, v)]
    check_call(cmd)

@lru_cache()
def docker_client():
    """Cached getter for docker client"""
    return docker.from_env()


@lru_cache()
def image_needs_pushing(image):
    """Return whether an image needs pushing

    Args:

    image (str): the `repository:tag` image to be build.

    Returns:

    True: if image needs to be pushed (not on registry)
    False: if not (already present on registry)
    """
    d = docker_client()
    try:
        d.images.get_registry_data(image)
    except docker.errors.APIError:
        # image not found on registry, needs pushing
        return True
    else:
        return False


@lru_cache()
def image_needs_building(image):
    """Return whether an image needs building

    Checks if the image exists (ignores commit range),
    either locally or on the registry.

    Args:

    image (str): the `repository:tag` image to be build.

    Returns:

    True: if image needs to be built
    False: if not (image already exists)
    """
    d = docker_client()

    # first, check for locally built image
    try:
        d.images.get(image)
    except docker.errors.ImageNotFound:
        # image not found, check registry
        pass
    else:
        # it exists locally, no need to check remote
        return False

    # image may need building if it's not on the registry
    return image_needs_pushing(image)


def build_images(prefix, images, tag=None, commit_range=None, push=False, chart_version=None, skip_build=False):
    """Build a collection of docker images

    Args:
    prefix (str): the prefix to add to images
    images (dict): dict of image-specs from chartpress.yml
    tag (str):
        Specific tag to use instead of the last modified commit.
        If unspecified the tag for each image will be the hash of the last commit
        to modify the image's files.
    commit_range (str):
        The range of commits to consider, e.g. for building in CI.
        If an image hasn't changed in the given range,
        it will not be rebuilt.
    push (bool):
        Whether to push the resulting images (default: False).
    chart_version (str):
        The chart version, included as a prefix on image tags
        if `tag` is not specified.
    skip_build (bool):
        Whether to skip the actual image build (only updates tags).
    """
    value_modifications = {}
    for name, options in images.items():
        image_path = options.get('contextPath', os.path.join('images', name))
        image_tag = tag
        # include chartpress.yaml itself as it can contain build args and
        # similar that influence the image that would be built
        paths = list(options.get('paths', [])) + [image_path, 'chartpress.yaml']
        last_commit = last_modified_commit(*paths)
        if tag is None:
            if chart_version:
                image_tag = "{}-{}".format(chart_version, last_commit)
            else:
                image_tag = last_commit
        image_name = prefix + name
        image_spec = '{}:{}'.format(image_name, image_tag)

        value_modifications[options['valuesPath']] = {
            'repository': image_name,
            'tag': SingleQuotedScalarString(image_tag),
        }

        if skip_build:
            continue

        template_namespace = {
            'LAST_COMMIT': last_commit,
            'TAG': image_tag,
        }

        if tag or image_needs_building(image_spec):
            build_args = render_build_args(options, template_namespace)
            build_image(image_path, image_spec, build_args, options.get('dockerfilePath'))
        else:
            print(f"Skipping build for {image_spec}, it already exists")

        if push:
            if tag or image_needs_pushing(image_spec):
                check_call([
                    'docker', 'push', image_spec
                ])
            else:
                print(f"Skipping push for {image_spec}, already on registry")
    return value_modifications


def build_values(name, values_mods):
    """Update name/values.yaml with modifications"""
    values_file = os.path.join(name, 'values.yaml')

    with open(values_file) as f:
        values = yaml.load(f)

    for key, value in values_mods.items():
        parts = key.split('.')
        mod_obj = values
        for p in parts:
            mod_obj = mod_obj[p]
        print(f"Updating {values_file}: {key}: {value}")

        if isinstance(mod_obj, MutableMapping):
            keys = IMAGE_REPOSITORY_KEYS & mod_obj.keys()
            if keys:
                for key in keys:
                    mod_obj[key] = value['repository']
            else:
                possible_keys = ' or '.join(IMAGE_REPOSITORY_KEYS)
                raise KeyError(
                    f'Could not find {possible_keys} in {values_file}:{key}'
                )

            mod_obj['tag'] = value['tag']
        else:
            raise TypeError(
                f'The key {key} in {values_file} must be a mapping.'
            )


    with open(values_file, 'w') as f:
        yaml.dump(values, f)


def build_chart(name, version=None, paths=None, reset=False):
    """Update chart with specified version or last-modified commit in path(s)"""
    chart_file = os.path.join(name, 'Chart.yaml')
    with open(chart_file) as f:
        chart = yaml.load(f)

    if version is None:
        if paths is None:
            paths = ['.']
        commit = last_modified_commit(*paths)
<<<<<<< HEAD
        # parse prerelease version, preserving only the first part
        # which will be the prerelease category (alpha, beta, etc.)
        # if nothing is found, use `0`, to sort before alpha
        base_version, *rest = chart['version'].split('-', 1)
        prerelease = 0
        if rest:
            prerelease = rest[0].split('.')[0]
            if not prerelease:
                prerelease = '0'

        describe = check_output(['git', 'describe', '--tags', '--long', commit]).decode('utf8').strip()
        _tag, n_commits, sha = describe.rsplit('-', 2)
        version = "{base_version}-{prerelease}.{n_commits}.{sha}".format(**locals())
=======

        if reset:
            version = chart['version'].split('-')[0]
        else:
            version = chart['version'].split('-')[0] + '-' + commit
>>>>>>> db984b64

    chart['version'] = version

    with open(chart_file, 'w') as f:
        yaml.dump(chart, f)

    return version


def publish_pages(name, paths, git_repo, published_repo, extra_message=''):
    """Publish helm chart index to github pages"""
    version = last_modified_commit(*paths)
    checkout_dir = '{}-{}'.format(name, version)
    check_call([
        'git', 'clone', '--no-checkout',
        git_remote(git_repo), checkout_dir],
        echo=False,
    )
    check_call(['git', 'checkout', 'gh-pages'], cwd=checkout_dir)

    # package the latest version into a temporary directory
    # and run helm repo index with --merge to update index.yaml
    # without refreshing all of the timestamps
    with TemporaryDirectory() as td:
        check_call([
            'helm', 'package', name,
            '--destination', td + '/',
        ])

        check_call([
            'helm', 'repo', 'index', td,
            '--url', published_repo,
            '--merge', os.path.join(checkout_dir, 'index.yaml'),
        ])

        # equivalent to `cp td/* checkout/`
        # copies new helm chart and updated index.yaml
        for f in os.listdir(td):
            shutil.copy2(
                os.path.join(td, f),
                os.path.join(checkout_dir, f)
            )
    check_call(['git', 'add', '.'], cwd=checkout_dir)
    if extra_message:
        extra_message = '\n\n%s' % extra_message
    else:
        extra_message = ''
    check_call([
        'git',
        'commit',
        '-m', '[{}] Automatic update for commit {}{}'.format(name, version, extra_message)
    ], cwd=checkout_dir)
    check_call(
        ['git', 'push', 'origin', 'gh-pages'],
        cwd=checkout_dir,
    )


def main():
    """Run chartpress"""
    argparser = argparse.ArgumentParser(description=__doc__)

    argparser.add_argument('--commit-range',
        help='Range of commits to consider when building images')
    argparser.add_argument('--push', action='store_true',
        help='Push built images to docker hub')
    argparser.add_argument('--publish-chart', action='store_true',
        help='Publish updated chart to gh-pages')
    argparser.add_argument('--tag', default=None,
        help='Use this tag for images & charts')
    argparser.add_argument('--extra-message', default='',
        help='Extra message to add to the commit message when publishing charts')
    argparser.add_argument('--image-prefix', default=None,
        help='Override image prefix with this value')
    argparser.add_argument('--reset', action='store_true',
        help='Reset image tags')
    argparser.add_argument('--skip-build', action='store_true',
        help='Skip image build, only render the charts')

    args = argparser.parse_args()

    with open('chartpress.yaml') as f:
        config = yaml.load(f)

    for chart in config['charts']:
        chart_paths = ['.'] + list(chart.get('paths', []))

        version = args.tag
        if version:
            # version of the chart shouldn't have leading 'v' prefix
            # if tag is of the form 'v1.2.3'
            version = version.lstrip('v')
        chart_version = build_chart(chart['name'], paths=chart_paths, version=version, reset=args.reset)

        if 'images' in chart:
            image_prefix = args.image_prefix if args.image_prefix is not None else chart['imagePrefix']
            value_mods = build_images(
                prefix=image_prefix,
                images=chart['images'],
                tag=args.tag if not args.reset else chart.get('resetTag', 'set-by-chartpress'),
                commit_range=args.commit_range,
                push=args.push,
                # exclude `-<hash>` from chart_version prefix for images
                chart_version=chart_version.split('-', 1)[0],
                skip_build=args.skip_build or args.reset,
            )
            build_values(chart['name'], value_mods)

        if args.publish_chart:
            publish_pages(chart['name'],
                paths=chart_paths,
                git_repo=chart['repo']['git'],
                published_repo=chart['repo']['published'],
                extra_message=args.extra_message,
            )


if __name__ == '__main__':
    main()<|MERGE_RESOLUTION|>--- conflicted
+++ resolved
@@ -304,7 +304,6 @@
         if paths is None:
             paths = ['.']
         commit = last_modified_commit(*paths)
-<<<<<<< HEAD
         # parse prerelease version, preserving only the first part
         # which will be the prerelease category (alpha, beta, etc.)
         # if nothing is found, use `0`, to sort before alpha
@@ -317,14 +316,11 @@
 
         describe = check_output(['git', 'describe', '--tags', '--long', commit]).decode('utf8').strip()
         _tag, n_commits, sha = describe.rsplit('-', 2)
-        version = "{base_version}-{prerelease}.{n_commits}.{sha}".format(**locals())
-=======
 
         if reset:
-            version = chart['version'].split('-')[0]
+            version = base_version
         else:
-            version = chart['version'].split('-')[0] + '-' + commit
->>>>>>> db984b64
+            version = "{base_version}-{prerelease}.{n_commits}.{sha}".format(**locals())
 
     chart['version'] = version
 
