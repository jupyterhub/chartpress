--- conflicted
+++ resolved
@@ -1,22 +1,12 @@
 import pytest
 
-<<<<<<< HEAD
-from chartpress import _check_call
-from chartpress import _fix_chart_version
-from chartpress import _get_git_remote_url
-from chartpress import _get_identifier_from_parts
-from chartpress import _get_image_build_args
-from chartpress import _get_latest_commit_tagged_or_modifying_paths
-from chartpress import _image_needs_pushing
-from chartpress import GITHUB_ACTOR_KEY
-from chartpress import GITHUB_TOKEN_KEY
-from chartpress import yaml
-=======
 from chartpress import (
     GITHUB_ACTOR_KEY,
     GITHUB_TOKEN_KEY,
     Builder,
+    yaml,
     _check_call,
+    _fix_chart_version,
     _get_git_remote_url,
     _get_identifier_from_parts,
     _get_image_build_args,
@@ -24,7 +14,6 @@
     _get_latest_commit_tagged_or_modifying_paths,
     _image_needs_pushing,
 )
->>>>>>> d4900b02
 
 
 @pytest.mark.parametrize(
